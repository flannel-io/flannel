--- conflicted
+++ resolved
@@ -106,11 +106,7 @@
 ## Build an architecture specific flanneld binary
 dist/flanneld-$(ARCH):
 	# Build for other platforms with 'ARCH=$$ARCH make dist/flanneld-$$ARCH'
-<<<<<<< HEAD
 	# valid values for $$ARCH are [amd64 arm arm64 ppc64le s390x]
-=======
-	# valid values for $$ARCH are [amd64 arm arm64 ppc64le]
->>>>>>> 558d2d0c
 	docker run -e CC=$(CC) -e GOARM=$(GOARM) -e GOARCH=$(ARCH) \
 		-u $(shell id -u):$(shell id -g) \
 	    -v ${PWD}:/go/src/github.com/coreos/flannel:ro \
@@ -168,12 +164,9 @@
 	ARCH=arm64 make dist/flanneld-arm64
 	tar --transform='flags=r;s|-arm64||' -zcvf dist/flannel-$(TAG)-linux-arm64.tar.gz -C dist flanneld-arm64 mk-docker-opts.sh ../README.md
 	tar -tvf dist/flannel-$(TAG)-linux-arm64.tar.gz
-<<<<<<< HEAD
 	ARCH=s390x make dist/flanneld-s390x
 	tar --transform='flags=r;s|-s390x||' -zcvf dist/flannel-$(TAG)-linux-s390x.tar.gz -C dist flanneld-s390x mk-docker-opts.sh ../README.md
 	tar -tvf dist/flannel-$(TAG)-linux-s390x.tar.gz
-=======
->>>>>>> 558d2d0c
 
 ## Make a release after creating a tag
 release: dist/flannel-$(TAG)-linux-amd64.tar.gz
