--- conflicted
+++ resolved
@@ -158,35 +158,7 @@
 	var sn6 ip.IP6Net
 	if !m.previousSubnet.Empty() {
 		// use previous subnet
-<<<<<<< HEAD
 		if l := findLeaseBySubnet(leases, m.previousSubnet); l == nil {
-=======
-		if l := findLeaseBySubnet(leases, m.previousSubnet); l != nil {
-			// Make sure the existing subnet is still within the configured network
-			if isSubnetConfigCompat(config, l.Subnet) && isIPv6SubnetConfigCompat(config, l.IPv6Subnet) {
-				log.Infof("Found lease (%v) matching previously leased subnet, reusing", l.Subnet)
-
-				ttl := time.Duration(0)
-				if !l.Expiration.IsZero() {
-					// Not a reservation
-					ttl = subnetTTL
-				}
-				exp, err := m.registry.updateSubnet(ctx, l.Subnet, l.IPv6Subnet, attrs, ttl, 0)
-				if err != nil {
-					return nil, err
-				}
-
-				l.Attrs = *attrs
-				l.Expiration = exp
-				return l, nil
-			} else {
-				log.Infof("Found lease (%v) matching previously leased subnet but not compatible with current config, deleting", l.Subnet)
-				if err := m.registry.deleteSubnet(ctx, l.Subnet, l.IPv6Subnet); err != nil {
-					return nil, err
-				}
-			}
-		} else {
->>>>>>> 5e948c41
 			// Check if the previous subnet is a part of the network and of the right subnet length
 			if isSubnetConfigCompat(config, m.previousSubnet) && isIPv6SubnetConfigCompat(config, m.previousIPv6Subnet) {
 				log.Infof("Found previously leased subnet (%v), reusing", m.previousSubnet)
